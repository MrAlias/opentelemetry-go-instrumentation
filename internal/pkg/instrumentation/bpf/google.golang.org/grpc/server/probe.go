// Copyright The OpenTelemetry Authors
// SPDX-License-Identifier: Apache-2.0

package server

import (
	"fmt"
	"log/slog"

	"github.com/hashicorp/go-version"
	"go.opentelemetry.io/otel/attribute"
	semconv "go.opentelemetry.io/otel/semconv/v1.26.0"
	"go.opentelemetry.io/otel/trace"
	"golang.org/x/sys/unix"

	"go.opentelemetry.io/auto/internal/pkg/inject"
	"go.opentelemetry.io/auto/internal/pkg/instrumentation/context"
	"go.opentelemetry.io/auto/internal/pkg/instrumentation/probe"
	"go.opentelemetry.io/auto/internal/pkg/instrumentation/utils"
	"go.opentelemetry.io/auto/internal/pkg/process"
	"go.opentelemetry.io/auto/internal/pkg/structfield"
)

//go:generate go run github.com/cilium/ebpf/cmd/bpf2go -target amd64,arm64 -cc clang -cflags $CFLAGS bpf ./bpf/probe.bpf.c

const (
	// pkg is the package being instrumented.
	pkg = "google.golang.org/grpc"
)

// New returns a new [probe.Probe].
func New(logger *slog.Logger) probe.Probe {
	id := probe.ID{
		SpanKind:        trace.SpanKindServer,
		InstrumentedPkg: pkg,
	}
	return &probe.Base[bpfObjects, event]{
		ID:     id,
		Logger: logger,
		Consts: []probe.Const{
			probe.RegistersABIConst{},
			probe.AllocationConst{},
			probe.StructFieldConst{
				Key: "stream_method_ptr_pos",
				Val: structfield.NewID("google.golang.org/grpc", "google.golang.org/grpc/internal/transport", "Stream", "method"),
			},
			probe.StructFieldConst{
				Key: "stream_id_pos",
				Val: structfield.NewID("google.golang.org/grpc", "google.golang.org/grpc/internal/transport", "Stream", "id"),
			},
			probe.StructFieldConst{
				Key: "stream_ctx_pos",
				Val: structfield.NewID("google.golang.org/grpc", "google.golang.org/grpc/internal/transport", "Stream", "ctx"),
			},
			probe.StructFieldConst{
				Key: "frame_fields_pos",
				Val: structfield.NewID("golang.org/x/net", "golang.org/x/net/http2", "MetaHeadersFrame", "Fields"),
			},
			probe.StructFieldConst{
				Key: "frame_stream_id_pod",
				Val: structfield.NewID("golang.org/x/net", "golang.org/x/net/http2", "FrameHeader", "StreamID"),
			},
			framePosConst{},
		},
		Uprobes: []probe.Uprobe{
			{
				Sym:         "google.golang.org/grpc.(*Server).handleStream",
				EntryProbe:  "uprobe_server_handleStream",
				ReturnProbe: "uprobe_server_handleStream_Returns",
			},
			{
				Sym:        "google.golang.org/grpc/internal/transport.(*http2Server).operateHeaders",
				EntryProbe: "uprobe_http2Server_operateHeader",
			},
		},
		SpecFn:    loadBpf,
		ProcessFn: convertEvent,
	}
}

// framePosConst is a Probe Const defining the position of the
// http.MetaHeadersFrame parameter of the http2Server.operateHeaders method.
type framePosConst struct{}

// Prior to v1.60.0 the frame parameter was first. However, in that version a
// context was added as the first parameter. The frame became the second
// parameter:
// https://github.com/grpc/grpc-go/pull/6716/files#diff-4058722211b8d52e2d5b0c0b7542059ed447a04017b69520d767e94a9493409eR334
var paramChangeVer = version.Must(version.NewVersion("1.60.0"))

func (c framePosConst) InjectOption(td *process.TargetDetails) (inject.Option, error) {
	ver, ok := td.Libraries[pkg]
	if !ok {
		return nil, fmt.Errorf("unknown module version: %s", pkg)
	}

	return inject.WithKeyValue("is_new_frame_pos", ver.GreaterThanOrEqual(paramChangeVer)), nil
}

// event represents an event in the gRPC server during a gRPC request.
type event struct {
	context.BaseSpanProperties
	Method [100]byte
}

func convertEvent(e *event) []*probe.SpanEvent {
	method := unix.ByteSliceToString(e.Method[:])

	sc := trace.NewSpanContext(trace.SpanContextConfig{
		TraceID:    e.SpanContext.TraceID,
		SpanID:     e.SpanContext.SpanID,
		TraceFlags: trace.FlagsSampled,
	})

	var pscPtr *trace.SpanContext
	if e.ParentSpanContext.TraceID.IsValid() {
		psc := trace.NewSpanContext(trace.SpanContextConfig{
			TraceID:    e.ParentSpanContext.TraceID,
			SpanID:     e.ParentSpanContext.SpanID,
			TraceFlags: trace.FlagsSampled,
			Remote:     true,
		})
		pscPtr = &psc
	} else {
		pscPtr = nil
	}

	return []*probe.SpanEvent{
		{
			SpanName:  method,
<<<<<<< HEAD
			StartTime: utils.BootRelativeTime(e.StartTime),
			EndTime:   utils.BootRelativeTime(e.EndTime),
=======
			StartTime: utils.BootOffsetToTime(e.StartTime),
			EndTime:   utils.BootOffsetToTime(e.EndTime),
>>>>>>> effdec9a
			Attributes: []attribute.KeyValue{
				semconv.RPCSystemKey.String("grpc"),
				semconv.RPCServiceKey.String(method),
			},
			ParentSpanContext: pscPtr,
			SpanContext:       &sc,
			TracerSchema:      semconv.SchemaURL,
		},
	}
}<|MERGE_RESOLUTION|>--- conflicted
+++ resolved
@@ -128,13 +128,8 @@
 	return []*probe.SpanEvent{
 		{
 			SpanName:  method,
-<<<<<<< HEAD
-			StartTime: utils.BootRelativeTime(e.StartTime),
-			EndTime:   utils.BootRelativeTime(e.EndTime),
-=======
 			StartTime: utils.BootOffsetToTime(e.StartTime),
 			EndTime:   utils.BootOffsetToTime(e.EndTime),
->>>>>>> effdec9a
 			Attributes: []attribute.KeyValue{
 				semconv.RPCSystemKey.String("grpc"),
 				semconv.RPCServiceKey.String(method),
