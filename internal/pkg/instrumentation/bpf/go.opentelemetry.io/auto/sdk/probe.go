// Copyright The OpenTelemetry Authors
// SPDX-License-Identifier: Apache-2.0

package sdk

import (
	"bytes"
	"encoding/binary"
	"fmt"
	"log/slog"

	"github.com/cilium/ebpf/perf"
	"go.opentelemetry.io/collector/pdata/pcommon"
	"go.opentelemetry.io/collector/pdata/ptrace"

	"go.opentelemetry.io/auto/internal/pkg/instrumentation/probe"
	"go.opentelemetry.io/auto/internal/pkg/structfield"

	"go.opentelemetry.io/otel/attribute"
	"go.opentelemetry.io/otel/codes"
	"go.opentelemetry.io/otel/trace"
)

//go:generate go run github.com/cilium/ebpf/cmd/bpf2go -target amd64,arm64 -cc clang -cflags $CFLAGS bpf ./bpf/probe.bpf.c

// New returns a new [probe.Probe].
func New(logger *slog.Logger) probe.Probe {
	id := probe.ID{
		SpanKind:        trace.SpanKindClient,
		InstrumentedPkg: "go.opentelemetry.io/auto",
	}
	c := &converter{logger: logger}
	return &probe.Base[bpfObjects, event]{
		ID:     id,
		Logger: logger,
		Consts: []probe.Const{
			probe.RegistersABIConst{},
			probe.AllocationConst{},
			probe.StructFieldConst{
				Key: "span_context_trace_id_pos",
				Val: structfield.NewID(
					"go.opentelemetry.io/otel",
					"go.opentelemetry.io/otel/trace",
					"SpanContext",
					"traceID",
				),
			},
			probe.StructFieldConst{
				Key: "span_context_span_id_pos",
				Val: structfield.NewID(
					"go.opentelemetry.io/otel",
					"go.opentelemetry.io/otel/trace",
					"SpanContext",
					"spanID",
				),
			},
			probe.StructFieldConst{
				Key: "span_context_trace_flags_pos",
				Val: structfield.NewID(
					"go.opentelemetry.io/otel",
					"go.opentelemetry.io/otel/trace",
					"SpanContext",
					"traceFlags",
				),
			},
		},
		Uprobes: []probe.Uprobe{
			{
				Sym:        "go.opentelemetry.io/auto/sdk.(*tracer).start",
				EntryProbe: "uprobe_Tracer_start",
			},
			{
				Sym:        "go.opentelemetry.io/auto/sdk.(*span).ended",
				EntryProbe: "uprobe_Span_ended",
			},
		},
		SpecFn:        loadBpf,
		ProcessFn:     c.convertEvent,
		ProcessRecord: c.decodeEvent,
	}
}

type event struct {
	Size     uint32
	SpanData []byte
}

type converter struct {
	logger *slog.Logger
}

func (c *converter) decodeEvent(record perf.Record) (event, error) {
	reader := bytes.NewReader(record.RawSample)

	var e event
	err := binary.Read(reader, binary.LittleEndian, &e.Size)
	if err != nil {
		c.logger.Error("failed to decode size", "error", err)
		return event{}, err
	}
	c.logger.Debug("decoded size", "size", e.Size)

	e.SpanData = make([]byte, e.Size)
	_, err = reader.Read(e.SpanData)
	if err != nil {
		c.logger.Error("failed to read span data", "error", err)
		return event{}, err
	}
	c.logger.Debug("decoded span data", "size", e.Size)
	return e, nil
}

func (c *converter) convertEvent(e *event) []*probe.SpanEvent {
	var m ptrace.ProtoUnmarshaler
	traces, err := m.UnmarshalTraces(e.SpanData[:e.Size])
	if err != nil {
		c.logger.Error("failed to unmarshal span data", "error", err)
		return nil
	}

	ss := traces.ResourceSpans().At(0).ScopeSpans().At(0) // TODO: validate len before lookup.
	span := ss.Spans().At(0)                              // TODO: validate len before lookup.

	raw := span.TraceState().AsRaw()
	ts, err := trace.ParseTraceState(raw)
	if err != nil {
		c.logger.Error("failed to parse tracestate", "error", err, "tracestate", raw)
	}

	var pscPtr *trace.SpanContext
	if psid := span.ParentSpanID(); psid != pcommon.NewSpanIDEmpty() {
		psc := trace.NewSpanContext(trace.SpanContextConfig{
			TraceID:    trace.TraceID(span.TraceID()),
			SpanID:     trace.SpanID(psid),
			TraceFlags: trace.TraceFlags(span.Flags()),
			TraceState: ts,
		})
		pscPtr = &psc
	}

	sc := trace.NewSpanContext(trace.SpanContextConfig{
		TraceID:    trace.TraceID(span.TraceID()),
		SpanID:     trace.SpanID(span.SpanID()),
		TraceFlags: trace.TraceFlags(span.Flags()),
		TraceState: ts,
	})
	span.ParentSpanID()
	return []*probe.SpanEvent{{
		SpanName:          span.Name(),
		StartTime:         span.StartTimestamp().AsTime(),
		EndTime:           span.EndTimestamp().AsTime(),
		SpanContext:       &sc,
		ParentSpanContext: pscPtr,
		TracerName:        ss.Scope().Name(),
		TracerVersion:     ss.Scope().Version(),
		TracerSchema:      ss.SchemaUrl(),
		Kind:              spanKind(span.Kind()),
		Attributes:        attributes(span.Attributes()),
<<<<<<< HEAD
		Events:            events(span.Events()),
		// TODO: Status.
=======
		Status:            status(span.Status()),
		// TODO: Events.
>>>>>>> 82b70d0b
		// TODO: Links.
	}}
}

func spanKind(kind ptrace.SpanKind) trace.SpanKind {
	switch kind {
	case ptrace.SpanKindInternal:
		return trace.SpanKindInternal
	case ptrace.SpanKindServer:
		return trace.SpanKindServer
	case ptrace.SpanKindClient:
		return trace.SpanKindClient
	case ptrace.SpanKindProducer:
		return trace.SpanKindProducer
	case ptrace.SpanKindConsumer:
		return trace.SpanKindConsumer
	default:
		return trace.SpanKindUnspecified
	}
}

func events(e ptrace.SpanEventSlice) map[string][]trace.EventOption {
	out := make(map[string][]trace.EventOption)
	for i := 0; i < e.Len(); i++ {
		var opts []trace.EventOption

		event := e.At(i)

		ts := event.Timestamp().AsTime()
		if !ts.IsZero() {
			opts = append(opts, trace.WithTimestamp(ts))
		}

		attrs := attributes(event.Attributes())
		if len(attrs) > 0 {
			opts = append(opts, trace.WithAttributes(attrs...))
		}

		out[event.Name()] = opts
	}
	return out
}

func attributes(m pcommon.Map) []attribute.KeyValue {
	out := make([]attribute.KeyValue, 0, m.Len())
	m.Range(func(key string, val pcommon.Value) bool {
		out = append(out, attribute.KeyValue{
			Key:   attribute.Key(key),
			Value: attributeValue(val),
		})
		return true
	})
	return out
}

func attributeValue(val pcommon.Value) (out attribute.Value) {
	switch val.Type() {
	case pcommon.ValueTypeEmpty:
	case pcommon.ValueTypeStr:
		out = attribute.StringValue(val.AsString())
	case pcommon.ValueTypeInt:
		out = attribute.Int64Value(val.Int())
	case pcommon.ValueTypeDouble:
		out = attribute.Float64Value(val.Double())
	case pcommon.ValueTypeBool:
		out = attribute.BoolValue(val.Bool())
	case pcommon.ValueTypeSlice:
		s := val.Slice()
		if s.Len() == 0 {
			// Undetectable slice type.
			out = attribute.StringValue("<empty slice>")
			return out
		}

		// Validate homogeneity before allocating.
		t := s.At(0).Type()
		for i := 1; i < s.Len(); i++ {
			if s.At(i).Type() != t {
				out = attribute.StringValue("<inhomogeneous slice>")
				return out
			}
		}

		switch t {
		case pcommon.ValueTypeBool:
			v := make([]bool, s.Len())
			for i := 0; i < s.Len(); i++ {
				v[i] = s.At(i).Bool()
			}
			out = attribute.BoolSliceValue(v)
		case pcommon.ValueTypeStr:
			v := make([]string, s.Len())
			for i := 0; i < s.Len(); i++ {
				v[i] = s.At(i).Str()
			}
			out = attribute.StringSliceValue(v)
		case pcommon.ValueTypeInt:
			v := make([]int64, s.Len())
			for i := 0; i < s.Len(); i++ {
				v[i] = s.At(i).Int()
			}
			out = attribute.Int64SliceValue(v)
		case pcommon.ValueTypeDouble:
			v := make([]float64, s.Len())
			for i := 0; i < s.Len(); i++ {
				v[i] = s.At(i).Double()
			}
			out = attribute.Float64SliceValue(v)
		default:
			out = attribute.StringValue(fmt.Sprintf("<invalid slice type %s>", t.String()))
		}
	default:
		out = attribute.StringValue(fmt.Sprintf("<unknown: %#v>", val.AsRaw()))
	}
	return out
}

func status(stat ptrace.Status) probe.Status {
	var c codes.Code
	switch stat.Code() {
	case ptrace.StatusCodeUnset:
		c = codes.Unset
	case ptrace.StatusCodeOk:
		c = codes.Ok
	case ptrace.StatusCodeError:
		c = codes.Error
	}
	return probe.Status{
		Code:        c,
		Description: stat.Message(),
	}
}<|MERGE_RESOLUTION|>--- conflicted
+++ resolved
@@ -156,13 +156,8 @@
 		TracerSchema:      ss.SchemaUrl(),
 		Kind:              spanKind(span.Kind()),
 		Attributes:        attributes(span.Attributes()),
-<<<<<<< HEAD
 		Events:            events(span.Events()),
-		// TODO: Status.
-=======
 		Status:            status(span.Status()),
-		// TODO: Events.
->>>>>>> 82b70d0b
 		// TODO: Links.
 	}}
 }
