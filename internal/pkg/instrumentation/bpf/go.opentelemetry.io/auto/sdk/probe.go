// Copyright The OpenTelemetry Authors
// SPDX-License-Identifier: Apache-2.0

package sdk

import (
	"bytes"
	"encoding/binary"
	"fmt"
	"log/slog"

	"github.com/cilium/ebpf/perf"
	"go.opentelemetry.io/collector/pdata/pcommon"
	"go.opentelemetry.io/collector/pdata/ptrace"

	"go.opentelemetry.io/auto/internal/pkg/instrumentation/probe"
	"go.opentelemetry.io/auto/internal/pkg/structfield"

	"go.opentelemetry.io/otel/attribute"
	"go.opentelemetry.io/otel/codes"
	"go.opentelemetry.io/otel/trace"
)

//go:generate go run github.com/cilium/ebpf/cmd/bpf2go -target amd64,arm64 -cc clang -cflags $CFLAGS bpf ./bpf/probe.bpf.c

// New returns a new [probe.Probe].
func New(logger *slog.Logger) probe.Probe {
	id := probe.ID{
		SpanKind:        trace.SpanKindClient,
		InstrumentedPkg: "go.opentelemetry.io/auto",
	}
	c := &converter{logger: logger}
	return &probe.Base[bpfObjects, event]{
		ID:     id,
		Logger: logger,
		Consts: []probe.Const{
			probe.RegistersABIConst{},
			probe.AllocationConst{},
			probe.StructFieldConst{
				Key: "span_context_trace_id_pos",
				Val: structfield.NewID(
					"go.opentelemetry.io/otel",
					"go.opentelemetry.io/otel/trace",
					"SpanContext",
					"traceID",
				),
			},
			probe.StructFieldConst{
				Key: "span_context_span_id_pos",
				Val: structfield.NewID(
					"go.opentelemetry.io/otel",
					"go.opentelemetry.io/otel/trace",
					"SpanContext",
					"spanID",
				),
			},
			probe.StructFieldConst{
				Key: "span_context_trace_flags_pos",
				Val: structfield.NewID(
					"go.opentelemetry.io/otel",
					"go.opentelemetry.io/otel/trace",
					"SpanContext",
					"traceFlags",
				),
			},
		},
		Uprobes: []probe.Uprobe{
			{
				Sym:        "go.opentelemetry.io/auto/sdk.(*tracer).start",
				EntryProbe: "uprobe_Tracer_start",
			},
			{
				Sym:        "go.opentelemetry.io/auto/sdk.(*span).ended",
				EntryProbe: "uprobe_Span_ended",
			},
		},
		SpecFn:        loadBpf,
		ProcessFn:     c.convertEvent,
		ProcessRecord: c.decodeEvent,
	}
}

type event struct {
	Size     uint32
	SpanData []byte
}

type converter struct {
	logger *slog.Logger
}

func (c *converter) decodeEvent(record perf.Record) (event, error) {
	reader := bytes.NewReader(record.RawSample)

	var e event
	err := binary.Read(reader, binary.LittleEndian, &e.Size)
	if err != nil {
		c.logger.Error("failed to decode size", "error", err)
		return event{}, err
	}
	c.logger.Debug("decoded size", "size", e.Size)

	e.SpanData = make([]byte, e.Size)
	_, err = reader.Read(e.SpanData)
	if err != nil {
		c.logger.Error("failed to read span data", "error", err)
		return event{}, err
	}
	c.logger.Debug("decoded span data", "size", e.Size)
	return e, nil
}

func (c *converter) convertEvent(e *event) []*probe.SpanEvent {
	var m ptrace.ProtoUnmarshaler
	traces, err := m.UnmarshalTraces(e.SpanData[:e.Size])
	if err != nil {
		c.logger.Error("failed to unmarshal span data", "error", err)
		return nil
	}

	ss := traces.ResourceSpans().At(0).ScopeSpans().At(0) // TODO: validate len before lookup.
	span := ss.Spans().At(0)                              // TODO: validate len before lookup.

	raw := span.TraceState().AsRaw()
	ts, err := trace.ParseTraceState(raw)
	if err != nil {
		c.logger.Error("failed to parse tracestate", "error", err, "tracestate", raw)
	}

	var pscPtr *trace.SpanContext
	if psid := span.ParentSpanID(); psid != pcommon.NewSpanIDEmpty() {
		psc := trace.NewSpanContext(trace.SpanContextConfig{
			TraceID:    trace.TraceID(span.TraceID()),
			SpanID:     trace.SpanID(psid),
			TraceFlags: trace.TraceFlags(span.Flags()),
			TraceState: ts,
		})
		pscPtr = &psc
	}

	sc := trace.NewSpanContext(trace.SpanContextConfig{
		TraceID:    trace.TraceID(span.TraceID()),
		SpanID:     trace.SpanID(span.SpanID()),
		TraceFlags: trace.TraceFlags(span.Flags()),
		TraceState: ts,
	})
	span.ParentSpanID()
	return []*probe.SpanEvent{{
		SpanName:          span.Name(),
		StartTime:         span.StartTimestamp().AsTime(),
		EndTime:           span.EndTimestamp().AsTime(),
		SpanContext:       &sc,
		ParentSpanContext: pscPtr,
		TracerName:        ss.Scope().Name(),
		TracerVersion:     ss.Scope().Version(),
		TracerSchema:      ss.SchemaUrl(),
		Kind:              spanKind(span.Kind()),
		Attributes:        attributes(span.Attributes()),
<<<<<<< HEAD
		Events:            events(span.Events()),
		Status:            status(span.Status()),
		// TODO: Links.
=======
		Links:             c.links(span.Links()),
		Status:            status(span.Status()),
		// TODO: Events.
>>>>>>> 278cb395
	}}
}

func spanKind(kind ptrace.SpanKind) trace.SpanKind {
	switch kind {
	case ptrace.SpanKindInternal:
		return trace.SpanKindInternal
	case ptrace.SpanKindServer:
		return trace.SpanKindServer
	case ptrace.SpanKindClient:
		return trace.SpanKindClient
	case ptrace.SpanKindProducer:
		return trace.SpanKindProducer
	case ptrace.SpanKindConsumer:
		return trace.SpanKindConsumer
	default:
		return trace.SpanKindUnspecified
	}
}

<<<<<<< HEAD
func events(e ptrace.SpanEventSlice) map[string][]trace.EventOption {
	out := make(map[string][]trace.EventOption)
	for i := 0; i < e.Len(); i++ {
		var opts []trace.EventOption

		event := e.At(i)

		ts := event.Timestamp().AsTime()
		if !ts.IsZero() {
			opts = append(opts, trace.WithTimestamp(ts))
		}

		attrs := attributes(event.Attributes())
		if len(attrs) > 0 {
			opts = append(opts, trace.WithAttributes(attrs...))
		}

		out[event.Name()] = opts
=======
func (c *converter) links(links ptrace.SpanLinkSlice) []trace.Link {
	n := links.Len()
	if n == 0 {
		return nil
	}

	out := make([]trace.Link, n)
	for i := range out {
		l := links.At(i)

		raw := l.TraceState().AsRaw()
		ts, err := trace.ParseTraceState(raw)
		if err != nil {
			c.logger.Error("failed to parse link tracestate", "error", err, "tracestate", raw)
		}

		out[i] = trace.Link{
			SpanContext: trace.NewSpanContext(trace.SpanContextConfig{
				TraceID:    trace.TraceID(l.TraceID()),
				SpanID:     trace.SpanID(l.SpanID()),
				TraceFlags: trace.TraceFlags(l.Flags()),
				TraceState: ts,
			}),
			Attributes: attributes(l.Attributes()),
		}
>>>>>>> 278cb395
	}
	return out
}

func attributes(m pcommon.Map) []attribute.KeyValue {
	out := make([]attribute.KeyValue, 0, m.Len())
	m.Range(func(key string, val pcommon.Value) bool {
		out = append(out, attribute.KeyValue{
			Key:   attribute.Key(key),
			Value: attributeValue(val),
		})
		return true
	})
	return out
}

func attributeValue(val pcommon.Value) (out attribute.Value) {
	switch val.Type() {
	case pcommon.ValueTypeEmpty:
	case pcommon.ValueTypeStr:
		out = attribute.StringValue(val.AsString())
	case pcommon.ValueTypeInt:
		out = attribute.Int64Value(val.Int())
	case pcommon.ValueTypeDouble:
		out = attribute.Float64Value(val.Double())
	case pcommon.ValueTypeBool:
		out = attribute.BoolValue(val.Bool())
	case pcommon.ValueTypeSlice:
		s := val.Slice()
		if s.Len() == 0 {
			// Undetectable slice type.
			out = attribute.StringValue("<empty slice>")
			return out
		}

		// Validate homogeneity before allocating.
		t := s.At(0).Type()
		for i := 1; i < s.Len(); i++ {
			if s.At(i).Type() != t {
				out = attribute.StringValue("<inhomogeneous slice>")
				return out
			}
		}

		switch t {
		case pcommon.ValueTypeBool:
			v := make([]bool, s.Len())
			for i := 0; i < s.Len(); i++ {
				v[i] = s.At(i).Bool()
			}
			out = attribute.BoolSliceValue(v)
		case pcommon.ValueTypeStr:
			v := make([]string, s.Len())
			for i := 0; i < s.Len(); i++ {
				v[i] = s.At(i).Str()
			}
			out = attribute.StringSliceValue(v)
		case pcommon.ValueTypeInt:
			v := make([]int64, s.Len())
			for i := 0; i < s.Len(); i++ {
				v[i] = s.At(i).Int()
			}
			out = attribute.Int64SliceValue(v)
		case pcommon.ValueTypeDouble:
			v := make([]float64, s.Len())
			for i := 0; i < s.Len(); i++ {
				v[i] = s.At(i).Double()
			}
			out = attribute.Float64SliceValue(v)
		default:
			out = attribute.StringValue(fmt.Sprintf("<invalid slice type %s>", t.String()))
		}
	default:
		out = attribute.StringValue(fmt.Sprintf("<unknown: %#v>", val.AsRaw()))
	}
	return out
}

func status(stat ptrace.Status) probe.Status {
	var c codes.Code
	switch stat.Code() {
	case ptrace.StatusCodeUnset:
		c = codes.Unset
	case ptrace.StatusCodeOk:
		c = codes.Ok
	case ptrace.StatusCodeError:
		c = codes.Error
	}
	return probe.Status{
		Code:        c,
		Description: stat.Message(),
	}
}<|MERGE_RESOLUTION|>--- conflicted
+++ resolved
@@ -156,15 +156,9 @@
 		TracerSchema:      ss.SchemaUrl(),
 		Kind:              spanKind(span.Kind()),
 		Attributes:        attributes(span.Attributes()),
-<<<<<<< HEAD
 		Events:            events(span.Events()),
-		Status:            status(span.Status()),
-		// TODO: Links.
-=======
 		Links:             c.links(span.Links()),
 		Status:            status(span.Status()),
-		// TODO: Events.
->>>>>>> 278cb395
 	}}
 }
 
@@ -185,7 +179,6 @@
 	}
 }
 
-<<<<<<< HEAD
 func events(e ptrace.SpanEventSlice) map[string][]trace.EventOption {
 	out := make(map[string][]trace.EventOption)
 	for i := 0; i < e.Len(); i++ {
@@ -204,7 +197,10 @@
 		}
 
 		out[event.Name()] = opts
-=======
+	}
+	return out
+}
+  
 func (c *converter) links(links ptrace.SpanLinkSlice) []trace.Link {
 	n := links.Len()
 	if n == 0 {
@@ -230,7 +226,6 @@
 			}),
 			Attributes: attributes(l.Attributes()),
 		}
->>>>>>> 278cb395
 	}
 	return out
 }
