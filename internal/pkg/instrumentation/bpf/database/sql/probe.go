--- conflicted
+++ resolved
@@ -97,13 +97,8 @@
 	return []*probe.SpanEvent{
 		{
 			SpanName:    "DB",
-<<<<<<< HEAD
-			StartTime:   utils.BootRelativeTime(e.StartTime),
-			EndTime:     utils.BootRelativeTime(e.EndTime),
-=======
 			StartTime:   utils.BootOffsetToTime(e.StartTime),
 			EndTime:     utils.BootOffsetToTime(e.EndTime),
->>>>>>> effdec9a
 			SpanContext: &sc,
 			Attributes: []attribute.KeyValue{
 				semconv.DBQueryText(query),
