{
  "resourceSpans": [
    {
      "resource": {
        "attributes": [
          {
            "key": "process.runtime.description",
            "value": {
              "stringValue": "go version 1.23.1 linux/amd64"
            }
          },
          {
            "key": "process.runtime.name",
            "value": {
              "stringValue": "go"
            }
          },
          {
            "key": "process.runtime.version",
            "value": {
              "stringValue": "1.23.1"
            }
          },
          {
            "key": "service.name",
            "value": {
              "stringValue": "sample-app"
            }
          },
          {
            "key": "telemetry.distro.name",
            "value": {
              "stringValue": "opentelemetry-go-instrumentation"
            }
          },
          {
            "key": "telemetry.distro.version",
            "value": {
              "stringValue": "v0.14.0-alpha"
            }
          },
          {
            "key": "telemetry.sdk.language",
            "value": {
              "stringValue": "go"
            }
          }
        ]
      },
      "scopeSpans": [
        {
          "scope": {
            "name": "go.opentelemetry.io/auto/internal/test/e2e/autosdk",
            "version": "v1.23.42"
          },
          "spans": [
            {
              "traceId": "xxxxx",
              "spanId": "xxxxx",
              "parentSpanId": "xxxxx",
              "flags": 256,
              "name": "sig",
              "kind": 3,
              "startTimeUnixNano": "946684800000010000",
              "endTimeUnixNano": "946684800000110000",
              "status": {}
             }
            {
              "traceId": "xxxxx",
              "spanId": "xxxxx",
              "parentSpanId": "xxxxx",
              "flags": 256,
              "name": "Run",
              "kind": 1,
              "startTimeUnixNano": "946684800500000000",
              "endTimeUnixNano": "946684801000000000",
<<<<<<< HEAD
              "events": [
                {
                  "timeUnixNano": "946684802000000000",
                  "name": "exception",
                  "attributes": [
                    {
                      "key": "impact",
                      "value": {
                        "intValue": "11"
                      }
                    },
                    {
                      "key": "exception.type",
                      "value": {
                        "stringValue": "*errors.errorString"
                      }
                    },
                    {
                      "key": "exception.message",
                      "value": {
                        "stringValue": "broken"
                      }
                    },
                    {
                      "key": "exception.stacktrace",
                      "value": {
                        "stringValue": "xxxxx"
                      }
                    }
                  ]
                }
              ],
=======
              "links": [
                {
                  "traceId": "xxxxx",
                  "spanId": "xxxxx",
                  "attributes": [
                    {
                      "key": "data",
                      "value": {
                        "stringValue": "Hello World"
                      }
                    }
                  ],
                  "flags": 256
                }
              ]
>>>>>>> 278cb395
              "attributes": [
                {
                  "key": "user",
                  "value": {
                    "stringValue": "Alice"
                  }
                },
                {
                  "key": "admin",
                  "value": {
                    "boolValue": true
                  }
                }
              ],
              "status": {},
            },
            {
              "traceId": "xxxxx",
              "spanId": "xxxxx",
              "parentSpanId": "",
              "flags": 256,
              "name": "main",
              "kind": 3,
              "startTimeUnixNano": "946684800000000000",
              "endTimeUnixNano": "946684805000000000",
              "status": {
                "message": "application error",
                "code": 2
              }
            }
          ],
          "schemaUrl": "https://some_schema"
        }
      ],
      "schemaUrl": "https://opentelemetry.io/schemas/1.26.0"
    }
  ]
}<|MERGE_RESOLUTION|>--- conflicted
+++ resolved
@@ -74,7 +74,6 @@
               "kind": 1,
               "startTimeUnixNano": "946684800500000000",
               "endTimeUnixNano": "946684801000000000",
-<<<<<<< HEAD
               "events": [
                 {
                   "timeUnixNano": "946684802000000000",
@@ -107,7 +106,6 @@
                   ]
                 }
               ],
-=======
               "links": [
                 {
                   "traceId": "xxxxx",
@@ -122,8 +120,7 @@
                   ],
                   "flags": 256
                 }
-              ]
->>>>>>> 278cb395
+              ],
               "attributes": [
                 {
                   "key": "user",
